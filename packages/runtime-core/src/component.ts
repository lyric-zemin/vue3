import { VNode, VNodeChild, isVNode } from './vnode'
import {
  isRef,
  pauseTracking,
  resetTracking,
  shallowReadonly,
  proxyRefs,
  EffectScope,
  markRaw,
  track,
  TrackOpTypes,
  ReactiveEffect
} from '@vue/reactivity'
import {
  ComponentPublicInstance,
  PublicInstanceProxyHandlers,
  createDevRenderContext,
  exposePropsOnRenderContext,
  exposeSetupStateOnRenderContext,
  ComponentPublicInstanceConstructor,
  publicPropertiesMap,
  RuntimeCompiledPublicInstanceProxyHandlers
} from './componentPublicInstance'
import {
  ComponentPropsOptions,
  NormalizedPropsOptions,
  initProps,
  normalizePropsOptions
} from './componentProps'
import {
  initSlots,
  InternalSlots,
  Slots,
  SlotsType,
  UnwrapSlotsType
} from './componentSlots'
import { warn } from './warning'
import { ErrorCodes, callWithErrorHandling, handleError } from './errorHandling'
import { AppContext, createAppContext, AppConfig } from './apiCreateApp'
import { Directive, validateDirectiveName } from './directives'
import {
  applyOptions,
  ComponentOptions,
  ComputedOptions,
  MethodOptions,
  resolveMergedOptions
} from './componentOptions'
import {
  EmitsOptions,
  ObjectEmitsOptions,
  EmitFn,
  emit,
  normalizeEmitsOptions
} from './componentEmits'
import {
  EMPTY_OBJ,
  isArray,
  isFunction,
  NOOP,
  isObject,
  NO,
  makeMap,
  isPromise,
  ShapeFlags,
  extend,
  getGlobalThis,
  IfAny
} from '@vue/shared'
import { SuspenseBoundary } from './components/Suspense'
import { CompilerOptions } from '@vue/compiler-core'
import { markAttrsAccessed } from './componentRenderUtils'
import { currentRenderingInstance } from './componentRenderContext'
import { startMeasure, endMeasure } from './profiling'
import { convertLegacyRenderFn } from './compat/renderFn'
import {
  CompatConfig,
  globalCompatConfig,
  validateCompatConfig
} from './compat/compatConfig'
import { SchedulerJob } from './scheduler'
import { LifecycleHooks } from './enums'

export type Data = Record<string, unknown>

/**
 * For extending allowed non-declared props on components in TSX
 */
export interface ComponentCustomProps {}

/**
 * Default allowed non-declared props on component in TSX
 */
export interface AllowedComponentProps {
  class?: unknown
  style?: unknown
}

// Note: can't mark this whole interface internal because some public interfaces
// extend it.
export interface ComponentInternalOptions {
  /**
   * @internal
   */
  __scopeId?: string
  /**
   * @internal
   */
  __cssModules?: Data
  /**
   * @internal
   */
  __hmrId?: string
  /**
   * Compat build only, for bailing out of certain compatibility behavior
   */
  __isBuiltIn?: boolean
  /**
   * This one should be exposed so that devtools can make use of it
   */
  __file?: string
  /**
   * name inferred from filename
   */
  __name?: string
}

export interface FunctionalComponent<
  P = {},
  E extends EmitsOptions = {},
  S extends Record<string, any> = any
> extends ComponentInternalOptions {
  // use of any here is intentional so it can be a valid JSX Element constructor
  (
    props: P,
    ctx: Omit<SetupContext<E, IfAny<S, {}, SlotsType<S>>>, 'expose'>
  ): any
  props?: ComponentPropsOptions<P>
  emits?: E | (keyof E)[]
  slots?: IfAny<S, Slots, SlotsType<S>>
  inheritAttrs?: boolean
  displayName?: string
  compatConfig?: CompatConfig
}

export interface ClassComponent {
  new (...args: any[]): ComponentPublicInstance<any, any, any, any, any>
  __vccOpts: ComponentOptions
}

/**
 * Concrete component type matches its actual value: it's either an options
 * object, or a function. Use this where the code expects to work with actual
 * values, e.g. checking if its a function or not. This is mostly for internal
 * implementation code.
 */
export type ConcreteComponent<
  Props = {},
  RawBindings = any,
  D = any,
  C extends ComputedOptions = ComputedOptions,
  M extends MethodOptions = MethodOptions
> =
  | ComponentOptions<Props, RawBindings, D, C, M>
  | FunctionalComponent<Props, any>

/**
 * A type used in public APIs where a component type is expected.
 * The constructor type is an artificial type returned by defineComponent().
 */
export type Component<
  Props = any,
  RawBindings = any,
  D = any,
  C extends ComputedOptions = ComputedOptions,
  M extends MethodOptions = MethodOptions
> =
  | ConcreteComponent<Props, RawBindings, D, C, M>
  | ComponentPublicInstanceConstructor<Props>

export type { ComponentOptions }

type LifecycleHook<TFn = Function> = TFn[] | null

// use `E extends any` to force evaluating type to fix #2362
export type SetupContext<
  E = EmitsOptions,
  S extends SlotsType = {}
> = E extends any
  ? {
      attrs: Data
      slots: UnwrapSlotsType<S>
      emit: EmitFn<E>
      expose: (exposed?: Record<string, any>) => void
    }
  : never

/**
 * @internal
 */
export type InternalRenderFunction = {
  (
    ctx: ComponentPublicInstance,
    cache: ComponentInternalInstance['renderCache'],
    // for compiler-optimized bindings
    $props: ComponentInternalInstance['props'],
    $setup: ComponentInternalInstance['setupState'],
    $data: ComponentInternalInstance['data'],
    $options: ComponentInternalInstance['ctx']
  ): VNodeChild
  _rc?: boolean // isRuntimeCompiled

  // __COMPAT__ only
  _compatChecked?: boolean // v3 and already checked for v2 compat
  _compatWrapped?: boolean // is wrapped for v2 compat
}

/**
 * We expose a subset of properties on the internal instance as they are
 * useful for advanced external libraries and tools.
 */
export interface ComponentInternalInstance {
  uid: number
  type: ConcreteComponent
  parent: ComponentInternalInstance | null
  root: ComponentInternalInstance
  appContext: AppContext
  /**
   * Vnode representing this component in its parent's vdom tree
   */
  vnode: VNode
  /**
   * The pending new vnode from parent updates
   * @internal
   */
  next: VNode | null
  /**
   * Root vnode of this component's own vdom tree
   */
  subTree: VNode
  /**
   * Render effect instance
   */
  effect: ReactiveEffect
  /**
   * Bound effect runner to be passed to schedulers
   */
  update: SchedulerJob
  /**
   * The render function that returns vdom tree.
   * @internal
   */
  render: InternalRenderFunction | null
  /**
   * SSR render function
   * @internal
   */
  ssrRender?: Function | null
  /**
   * Object containing values this component provides for its descendents
   * @internal
   */
  provides: Data
  /**
   * Tracking reactive effects (e.g. watchers) associated with this component
   * so that they can be automatically stopped on component unmount
   * @internal
   */
  scope: EffectScope
  /**
   * cache for proxy access type to avoid hasOwnProperty calls
   * @internal
   */
  accessCache: Data | null
  /**
   * cache for render function values that rely on _ctx but won't need updates
   * after initialized (e.g. inline handlers)
   * @internal
   */
  renderCache: (Function | VNode)[]

  /**
   * Resolved component registry, only for components with mixins or extends
   * @internal
   */
  components: Record<string, ConcreteComponent> | null
  /**
   * Resolved directive registry, only for components with mixins or extends
   * @internal
   */
  directives: Record<string, Directive> | null
  /**
   * Resolved filters registry, v2 compat only
   * @internal
   */
  filters?: Record<string, Function>
  /**
   * resolved props options
   * @internal
   */
  propsOptions: NormalizedPropsOptions
  /**
   * resolved emits options
   * @internal
   */
  emitsOptions: ObjectEmitsOptions | null
  /**
   * resolved inheritAttrs options
   * @internal
   */
  inheritAttrs?: boolean
  /**
   * is custom element?
   * @internal
   */
  isCE?: boolean
  /**
   * custom element specific HMR method
   * @internal
   */
  ceReload?: (newStyles?: string[]) => void

  // the rest are only for stateful components ---------------------------------

  // main proxy that serves as the public instance (`this`)
  proxy: ComponentPublicInstance | null

  // exposed properties via expose()
  exposed: Record<string, any> | null
  exposeProxy: Record<string, any> | null

  /**
   * alternative proxy used only for runtime-compiled render functions using
   * `with` block
   * @internal
   */
  withProxy: ComponentPublicInstance | null
  /**
   * This is the target for the public instance proxy. It also holds properties
   * injected by user options (computed, methods etc.) and user-attached
   * custom properties (via `this.x = ...`)
   * @internal
   */
  ctx: Data

  // state
  data: Data
  props: Data
  attrs: Data
  slots: InternalSlots
  refs: Data
  emit: EmitFn

  attrsProxy: Data | null
  slotsProxy: Slots | null

  /**
   * used for keeping track of .once event handlers on components
   * @internal
   */
  emitted: Record<string, boolean> | null
  /**
   * used for caching the value returned from props default factory functions to
   * avoid unnecessary watcher trigger
   * @internal
   */
  propsDefaults: Data
  /**
   * setup related
   * @internal
   */
  setupState: Data
  /**
   * devtools access to additional info
   * @internal
   */
  devtoolsRawSetupState?: any
  /**
   * @internal
   */
  setupContext: SetupContext | null

  /**
   * suspense related
   * @internal
   */
  suspense: SuspenseBoundary | null
  /**
   * suspense pending batch id
   * @internal
   */
  suspenseId: number
  /**
   * @internal
   */
  asyncDep: Promise<any> | null
  /**
   * @internal
   */
  asyncResolved: boolean

  // lifecycle
  isMounted: boolean
  isUnmounted: boolean
  isDeactivated: boolean
  /**
   * @internal
   */
  [LifecycleHooks.BEFORE_CREATE]: LifecycleHook
  /**
   * @internal
   */
  [LifecycleHooks.CREATED]: LifecycleHook
  /**
   * @internal
   */
  [LifecycleHooks.BEFORE_MOUNT]: LifecycleHook
  /**
   * @internal
   */
  [LifecycleHooks.MOUNTED]: LifecycleHook
  /**
   * @internal
   */
  [LifecycleHooks.BEFORE_UPDATE]: LifecycleHook
  /**
   * @internal
   */
  [LifecycleHooks.UPDATED]: LifecycleHook
  /**
   * @internal
   */
  [LifecycleHooks.BEFORE_UNMOUNT]: LifecycleHook
  /**
   * @internal
   */
  [LifecycleHooks.UNMOUNTED]: LifecycleHook
  /**
   * @internal
   */
  [LifecycleHooks.RENDER_TRACKED]: LifecycleHook
  /**
   * @internal
   */
  [LifecycleHooks.RENDER_TRIGGERED]: LifecycleHook
  /**
   * @internal
   */
  [LifecycleHooks.ACTIVATED]: LifecycleHook
  /**
   * @internal
   */
  [LifecycleHooks.DEACTIVATED]: LifecycleHook
  /**
   * @internal
   */
  [LifecycleHooks.ERROR_CAPTURED]: LifecycleHook
  /**
   * @internal
   */
  [LifecycleHooks.SERVER_PREFETCH]: LifecycleHook<() => Promise<unknown>>

  /**
   * For caching bound $forceUpdate on public proxy access
   * @internal
   */
  f?: () => void
  /**
   * For caching bound $nextTick on public proxy access
   * @internal
   */
  n?: () => Promise<void>
  /**
   * `updateTeleportCssVars`
   * For updating css vars on contained teleports
   * @internal
   */
  ut?: (vars?: Record<string, string>) => void
}

const emptyAppContext = createAppContext()

let uid = 0

export function createComponentInstance(
  vnode: VNode,
  parent: ComponentInternalInstance | null,
  suspense: SuspenseBoundary | null
) {
  const type = vnode.type as ConcreteComponent
  // inherit parent app context - or - if root, adopt from root vnode
  const appContext =
    (parent ? parent.appContext : vnode.appContext) || emptyAppContext
  // 组件实例对象
  const instance: ComponentInternalInstance = {
    uid: uid++,
    vnode,
    type,
    parent,
    appContext,
    root: null!, // to be immediately set
    next: null,
    subTree: null!, // will be set synchronously right after creation
    effect: null!,
    update: null!, // will be set synchronously right after creation
    scope: new EffectScope(true /* detached */),
    render: null,
    proxy: null,
    exposed: null,
    exposeProxy: null,
    withProxy: null,
    provides: parent ? parent.provides : Object.create(appContext.provides),
    accessCache: null!,
    renderCache: [],

    // local resolved assets
    components: null,
    directives: null,

    // resolved props and emits options
    propsOptions: normalizePropsOptions(type, appContext),
    emitsOptions: normalizeEmitsOptions(type, appContext),

    // emit
    emit: null!, // to be set immediately
    emitted: null,

    // props default value
    propsDefaults: EMPTY_OBJ,

    // inheritAttrs
    inheritAttrs: type.inheritAttrs,

    // state
    ctx: EMPTY_OBJ,
    data: EMPTY_OBJ,
    props: EMPTY_OBJ,
    attrs: EMPTY_OBJ,
    slots: EMPTY_OBJ,
    refs: EMPTY_OBJ,
    setupState: EMPTY_OBJ,
    setupContext: null,

    attrsProxy: null,
    slotsProxy: null,

    // suspense related
    suspense,
    suspenseId: suspense ? suspense.pendingId : 0,
    asyncDep: null,
    asyncResolved: false,

    // lifecycle hooks
    // not using enums here because it results in computed properties
    isMounted: false,
    isUnmounted: false,
    isDeactivated: false,
    bc: null,
    c: null,
    bm: null,
    m: null,
    bu: null,
    u: null,
    um: null,
    bum: null,
    da: null,
    a: null,
    rtg: null,
    rtc: null,
    ec: null,
    sp: null
  }
  if (__DEV__) {
    instance.ctx = createDevRenderContext(instance)
  } else {
    instance.ctx = { _: instance }
  }
  instance.root = parent ? parent.root : instance
  instance.emit = emit.bind(null, instance)

  // apply custom element special handling
  if (vnode.ce) {
    vnode.ce(instance)
  }

  return instance
}

export let currentInstance: ComponentInternalInstance | null = null

export const getCurrentInstance: () => ComponentInternalInstance | null = () =>
  currentInstance || currentRenderingInstance

type GlobalInstanceSetter = ((
  instance: ComponentInternalInstance | null
) => void) & { version?: string }

let internalSetCurrentInstance: GlobalInstanceSetter
let globalCurrentInstanceSetters: GlobalInstanceSetter[]
let settersKey = '__VUE_INSTANCE_SETTERS__'

/**
 * The following makes getCurrentInstance() usage across multiple copies of Vue
 * work. Some cases of how this can happen are summarized in #7590. In principle
 * the duplication should be avoided, but in practice there are often cases
 * where the user is unable to resolve on their own, especially in complicated
 * SSR setups.
 *
 * Note this fix is technically incomplete, as we still rely on other singletons
 * for effectScope and global reactive dependency maps. However, it does make
 * some of the most common cases work. It also warns if the duplication is
 * found during browser execution.
 */
if (__SSR__) {
  if (!(globalCurrentInstanceSetters = getGlobalThis()[settersKey])) {
    globalCurrentInstanceSetters = getGlobalThis()[settersKey] = []
  }
  globalCurrentInstanceSetters.push(i => (currentInstance = i))
  internalSetCurrentInstance = instance => {
    if (globalCurrentInstanceSetters.length > 1) {
      globalCurrentInstanceSetters.forEach(s => s(instance))
    } else {
      globalCurrentInstanceSetters[0](instance)
    }
  }
} else {
  internalSetCurrentInstance = i => {
    currentInstance = i
  }
}

export const setCurrentInstance = (instance: ComponentInternalInstance) => {
  internalSetCurrentInstance(instance)
  instance.scope.on()
}

export const unsetCurrentInstance = () => {
  currentInstance && currentInstance.scope.off()
  internalSetCurrentInstance(null)
}

const isBuiltInTag = /*#__PURE__*/ makeMap('slot,component')

export function validateComponentName(name: string, config: AppConfig) {
  const appIsNativeTag = config.isNativeTag || NO
  if (isBuiltInTag(name) || appIsNativeTag(name)) {
    warn(
      'Do not use built-in or reserved HTML elements as component id: ' + name
    )
  }
}

export function isStatefulComponent(instance: ComponentInternalInstance) {
  return instance.vnode.shapeFlag & ShapeFlags.STATEFUL_COMPONENT
}

export let isInSSRComponentSetup = false

export function setupComponent(
  instance: ComponentInternalInstance,
  isSSR = false
) {
  isInSSRComponentSetup = isSSR

  const { props, children } = instance.vnode
  const isStateful = isStatefulComponent(instance)
  initProps(instance, props, isStateful, isSSR)
  initSlots(instance, children)

  const setupResult = isStateful
    ? setupStatefulComponent(instance, isSSR)
    : undefined
  isInSSRComponentSetup = false
  return setupResult
}

function setupStatefulComponent(
  instance: ComponentInternalInstance,
  isSSR: boolean
) {
  const Component = instance.type as ComponentOptions

  if (__DEV__) {
    if (Component.name) {
      validateComponentName(Component.name, instance.appContext.config)
    }
    if (Component.components) {
      const names = Object.keys(Component.components)
      for (let i = 0; i < names.length; i++) {
        validateComponentName(names[i], instance.appContext.config)
      }
    }
    if (Component.directives) {
      const names = Object.keys(Component.directives)
      for (let i = 0; i < names.length; i++) {
        validateDirectiveName(names[i])
      }
    }
    if (Component.compilerOptions && isRuntimeOnly()) {
      warn(
        `"compilerOptions" is only supported when using a build of Vue that ` +
          `includes the runtime compiler. Since you are using a runtime-only ` +
          `build, the options should be passed via your build tool config instead.`
      )
    }
  }
  // 0. create render proxy property access cache
  instance.accessCache = Object.create(null)
  // 1. create public instance / render proxy
  // also mark it raw so it's never observed
  instance.proxy = markRaw(new Proxy(instance.ctx, PublicInstanceProxyHandlers))
  if (__DEV__) {
    exposePropsOnRenderContext(instance)
  }
  // 2. call setup()
  const { setup } = Component
  if (setup) {
    const setupContext = (instance.setupContext =
      setup.length > 1 ? createSetupContext(instance) : null)

    setCurrentInstance(instance)
    pauseTracking()
    const setupResult = callWithErrorHandling(
      setup,
      instance,
      ErrorCodes.SETUP_FUNCTION,
      [__DEV__ ? shallowReadonly(instance.props) : instance.props, setupContext]
    )
    resetTracking()
    unsetCurrentInstance()

    if (isPromise(setupResult)) {
      setupResult.then(unsetCurrentInstance, unsetCurrentInstance)
      if (isSSR) {
        // return the promise so server-renderer can wait on it
        return setupResult
          .then((resolvedResult: unknown) => {
            handleSetupResult(instance, resolvedResult, isSSR)
          })
          .catch(e => {
            handleError(e, instance, ErrorCodes.SETUP_FUNCTION)
          })
      } else if (__FEATURE_SUSPENSE__) {
        // async setup returned Promise.
        // bail here and wait for re-entry.
        instance.asyncDep = setupResult
        if (__DEV__ && !instance.suspense) {
          const name = Component.name ?? 'Anonymous'
          warn(
            `Component <${name}>: setup function returned a promise, but no ` +
              `<Suspense> boundary was found in the parent component tree. ` +
              `A component with async setup() must be nested in a <Suspense> ` +
              `in order to be rendered.`
          )
        }
      } else if (__DEV__) {
        warn(
          `setup() returned a Promise, but the version of Vue you are using ` +
            `does not support it yet.`
        )
      }
    } else {
      handleSetupResult(instance, setupResult, isSSR)
    }
  } else {
    finishComponentSetup(instance, isSSR)
  }
}

export function handleSetupResult(
  instance: ComponentInternalInstance,
  setupResult: unknown,
  isSSR: boolean
) {
  if (isFunction(setupResult)) {
    // setup returned an inline render function
    if (__SSR__ && (instance.type as ComponentOptions).__ssrInlineRender) {
      // when the function's name is `ssrRender` (compiled by SFC inline mode),
      // set it as ssrRender instead.
      instance.ssrRender = setupResult
    } else {
      instance.render = setupResult as InternalRenderFunction
    }
  } else if (isObject(setupResult)) {
    if (__DEV__ && isVNode(setupResult)) {
      warn(
        `setup() should not return VNodes directly - ` +
          `return a render function instead.`
      )
    }
    // setup returned bindings.
    // assuming a render function compiled from template is present.
    if (__DEV__ || __FEATURE_PROD_DEVTOOLS__) {
      instance.devtoolsRawSetupState = setupResult
    }
    instance.setupState = proxyRefs(setupResult)
    if (__DEV__) {
      exposeSetupStateOnRenderContext(instance)
    }
  } else if (__DEV__ && setupResult !== undefined) {
    warn(
      `setup() should return an object. Received: ${
        setupResult === null ? 'null' : typeof setupResult
      }`
    )
  }
  finishComponentSetup(instance, isSSR)
}

type CompileFunction = (
  template: string | object,
  options?: CompilerOptions
) => InternalRenderFunction

let compile: CompileFunction | undefined
let installWithProxy: (i: ComponentInternalInstance) => void

/**
 * For runtime-dom to register the compiler.
 * Note the exported method uses any to avoid d.ts relying on the compiler types.
 */
export function registerRuntimeCompiler(_compile: any) {
  compile = _compile
  installWithProxy = i => {
    if (i.render!._rc) {
      i.withProxy = new Proxy(i.ctx, RuntimeCompiledPublicInstanceProxyHandlers)
    }
  }
}

// dev only
export const isRuntimeOnly = () => !compile

/**
 * 安装options
 */
export function finishComponentSetup(
  instance: ComponentInternalInstance,
  isSSR: boolean,
  skipOptions?: boolean
) {
  const Component = instance.type as ComponentOptions

  if (__COMPAT__) {
    convertLegacyRenderFn(instance)

    if (__DEV__ && Component.compatConfig) {
      validateCompatConfig(Component.compatConfig)
    }
  }

  // template / render function normalization
  // could be already set when returned from setup()
  if (!instance.render) {
    // only do on-the-fly compile if not in SSR - SSR on-the-fly compilation
    // is done by server-renderer
    if (!isSSR && compile && !Component.render) {
      const template =
        (__COMPAT__ &&
          instance.vnode.props &&
          instance.vnode.props['inline-template']) ||
        Component.template ||
        resolveMergedOptions(instance).template
      if (template) {
        if (__DEV__) {
          startMeasure(instance, `compile`)
        }
        const { isCustomElement, compilerOptions } = instance.appContext.config
        const { delimiters, compilerOptions: componentCompilerOptions } =
          Component
        const finalCompilerOptions: CompilerOptions = extend(
          extend(
            {
              isCustomElement,
              delimiters
            },
            compilerOptions
          ),
          componentCompilerOptions
        )
        if (__COMPAT__) {
          // pass runtime compat config into the compiler
          finalCompilerOptions.compatConfig = Object.create(globalCompatConfig)
          if (Component.compatConfig) {
            // @ts-expect-error types are not compatible
            extend(finalCompilerOptions.compatConfig, Component.compatConfig)
          }
        }
        Component.render = compile(template, finalCompilerOptions)
        if (__DEV__) {
          endMeasure(instance, `compile`)
        }
      }
    }

    instance.render = (Component.render || NOOP) as InternalRenderFunction

    // for runtime-compiled render functions using `with` blocks, the render
    // proxy used needs a different `has` handler which is more performant and
    // also only allows a whitelist of globals to fallthrough.
    if (installWithProxy) {
      installWithProxy(instance)
    }
  }

  // support for 2.x options
  if (__FEATURE_OPTIONS_API__ && !(__COMPAT__ && skipOptions)) {
    setCurrentInstance(instance)
    pauseTracking()
<<<<<<< HEAD
    // options api 实现
    applyOptions(instance)
    resetTracking()
    unsetCurrentInstance()
=======
    try {
      applyOptions(instance)
    } finally {
      resetTracking()
      unsetCurrentInstance()
    }
>>>>>>> 020851e5
  }

  // warn missing template/render
  // the runtime compilation of template in SSR is done by server-render
  if (__DEV__ && !Component.render && instance.render === NOOP && !isSSR) {
    /* istanbul ignore if */
    if (!compile && Component.template) {
      warn(
        `Component provided template option but ` +
          `runtime compilation is not supported in this build of Vue.` +
          (__ESM_BUNDLER__
            ? ` Configure your bundler to alias "vue" to "vue/dist/vue.esm-bundler.js".`
            : __ESM_BROWSER__
            ? ` Use "vue.esm-browser.js" instead.`
            : __GLOBAL__
            ? ` Use "vue.global.js" instead.`
            : ``) /* should not happen */
      )
    } else {
      warn(`Component is missing template or render function.`)
    }
  }
}

function getAttrsProxy(instance: ComponentInternalInstance): Data {
  return (
    instance.attrsProxy ||
    (instance.attrsProxy = new Proxy(
      instance.attrs,
      __DEV__
        ? {
            get(target, key: string) {
              markAttrsAccessed()
              track(instance, TrackOpTypes.GET, '$attrs')
              return target[key]
            },
            set() {
              warn(`setupContext.attrs is readonly.`)
              return false
            },
            deleteProperty() {
              warn(`setupContext.attrs is readonly.`)
              return false
            }
          }
        : {
            get(target, key: string) {
              track(instance, TrackOpTypes.GET, '$attrs')
              return target[key]
            }
          }
    ))
  )
}

/**
 * Dev-only
 */
function getSlotsProxy(instance: ComponentInternalInstance): Slots {
  return (
    instance.slotsProxy ||
    (instance.slotsProxy = new Proxy(instance.slots, {
      get(target, key: string) {
        track(instance, TrackOpTypes.GET, '$slots')
        return target[key]
      }
    }))
  )
}

export function createSetupContext(
  instance: ComponentInternalInstance
): SetupContext {
  const expose: SetupContext['expose'] = exposed => {
    if (__DEV__) {
      if (instance.exposed) {
        warn(`expose() should be called only once per setup().`)
      }
      if (exposed != null) {
        let exposedType: string = typeof exposed
        if (exposedType === 'object') {
          if (isArray(exposed)) {
            exposedType = 'array'
          } else if (isRef(exposed)) {
            exposedType = 'ref'
          }
        }
        if (exposedType !== 'object') {
          warn(
            `expose() should be passed a plain object, received ${exposedType}.`
          )
        }
      }
    }
    instance.exposed = exposed || {}
  }

  if (__DEV__) {
    // We use getters in dev in case libs like test-utils overwrite instance
    // properties (overwrites should not be done in prod)
    return Object.freeze({
      get attrs() {
        return getAttrsProxy(instance)
      },
      get slots() {
        return getSlotsProxy(instance)
      },
      get emit() {
        return (event: string, ...args: any[]) => instance.emit(event, ...args)
      },
      expose
    })
  } else {
    return {
      get attrs() {
        return getAttrsProxy(instance)
      },
      slots: instance.slots,
      emit: instance.emit,
      expose
    }
  }
}

export function getExposeProxy(instance: ComponentInternalInstance) {
  if (instance.exposed) {
    return (
      instance.exposeProxy ||
      (instance.exposeProxy = new Proxy(proxyRefs(markRaw(instance.exposed)), {
        get(target, key: string) {
          if (key in target) {
            return target[key]
          } else if (key in publicPropertiesMap) {
            return publicPropertiesMap[key](instance)
          }
        },
        has(target, key: string) {
          return key in target || key in publicPropertiesMap
        }
      }))
    )
  }
}

const classifyRE = /(?:^|[-_])(\w)/g
const classify = (str: string): string =>
  str.replace(classifyRE, c => c.toUpperCase()).replace(/[-_]/g, '')

export function getComponentName(
  Component: ConcreteComponent,
  includeInferred = true
): string | false | undefined {
  return isFunction(Component)
    ? Component.displayName || Component.name
    : Component.name || (includeInferred && Component.__name)
}

/* istanbul ignore next */
export function formatComponentName(
  instance: ComponentInternalInstance | null,
  Component: ConcreteComponent,
  isRoot = false
): string {
  let name = getComponentName(Component)
  if (!name && Component.__file) {
    const match = Component.__file.match(/([^/\\]+)\.\w+$/)
    if (match) {
      name = match[1]
    }
  }

  if (!name && instance && instance.parent) {
    // try to infer the name based on reverse resolution
    const inferFromRegistry = (registry: Record<string, any> | undefined) => {
      for (const key in registry) {
        if (registry[key] === Component) {
          return key
        }
      }
    }
    name =
      inferFromRegistry(
        instance.components ||
          (instance.parent.type as ComponentOptions).components
      ) || inferFromRegistry(instance.appContext.components)
  }

  return name ? classify(name) : isRoot ? `App` : `Anonymous`
}

export function isClassComponent(value: unknown): value is ClassComponent {
  return isFunction(value) && '__vccOpts' in value
}<|MERGE_RESOLUTION|>--- conflicted
+++ resolved
@@ -906,19 +906,13 @@
   if (__FEATURE_OPTIONS_API__ && !(__COMPAT__ && skipOptions)) {
     setCurrentInstance(instance)
     pauseTracking()
-<<<<<<< HEAD
-    // options api 实现
-    applyOptions(instance)
-    resetTracking()
-    unsetCurrentInstance()
-=======
     try {
+      // options api 实现
       applyOptions(instance)
     } finally {
       resetTracking()
       unsetCurrentInstance()
     }
->>>>>>> 020851e5
   }
 
   // warn missing template/render
