import {
  activeEffect,
  getDepFromReactive,
  shouldTrack,
  trackEffects,
  triggerEffects
} from './effect'
import { TrackOpTypes, TriggerOpTypes } from './operations'
import { isArray, hasChanged, IfAny, isFunction, isObject } from '@vue/shared'
import {
  isProxy,
  toRaw,
  isReactive,
  toReactive,
  isReadonly,
  isShallow
} from './reactive'
import type { ShallowReactiveMarker } from './reactive'
import { CollectionTypes } from './collectionHandlers'
import { createDep, Dep } from './dep'

declare const RefSymbol: unique symbol
export declare const RawSymbol: unique symbol

export interface Ref<T = any> {
  value: T
  /**
   * Type differentiator only.
   * We need this to be in public d.ts but don't want it to show up in IDE
   * autocomplete, so we use a private Symbol instead.
   */
  [RefSymbol]: true
}

type RefBase<T> = {
  dep?: Dep
  value: T
}

export function trackRefValue(ref: RefBase<any>) {
  if (shouldTrack && activeEffect) {
    // TODO: ? 这个猜测ref对象可能是Reactive，会造成不必要的响应触发问题
    ref = toRaw(ref)
    if (__DEV__) {
      trackEffects(ref.dep || (ref.dep = createDep()), {
        target: ref,
        type: TrackOpTypes.GET,
        key: 'value'
      })
    } else {
      // 副作用收集
      // dep.add(activeEffect)
      // activeEffect.deps.push(dep)
      trackEffects(ref.dep || (ref.dep = createDep()))
    }
  }
}

export function triggerRefValue(ref: RefBase<any>, newVal?: any) {
  // TODO: ?
  ref = toRaw(ref)
  const dep = ref.dep
  if (dep) {
    if (__DEV__) {
      triggerEffects(dep, {
        target: ref,
        type: TriggerOpTypes.SET,
        key: 'value',
        newValue: newVal
      })
    } else {
      triggerEffects(dep)
    }
  }
}

/**
 * 通过私有属性__v_isRef判断是否为Ref
 *
 * @param r - The value to inspect.
 * @see {@link https://vuejs.org/api/reactivity-utilities.html#isref}
 */
export function isRef<T>(r: Ref<T> | unknown): r is Ref<T>
export function isRef(r: any): r is Ref {
  return !!(r && r.__v_isRef === true)
}

/**
 * Takes an inner value and returns a reactive and mutable ref object, which
 * has a single property `.value` that points to the inner value.
 *
 * @param value - The object to wrap in the ref.
 * @see {@link https://vuejs.org/api/reactivity-core.html#ref}
 */
export function ref<T extends Ref>(value: T): T
export function ref<T>(value: T): Ref<UnwrapRef<T>>
export function ref<T = any>(): Ref<T | undefined>
export function ref(value?: unknown) {
  return createRef(value, false)
}

declare const ShallowRefMarker: unique symbol

export type ShallowRef<T = any> = Ref<T> & { [ShallowRefMarker]?: true }

/**
 * Shallow version of {@link ref()}.
 *
 * @example
 * ```js
 * const state = shallowRef({ count: 1 })
 *
 * // does NOT trigger change
 * state.value.count = 2
 *
 * // does trigger change
 * state.value = { count: 2 }
 * ```
 *
 * @param value - The "inner value" for the shallow ref.
 * @see {@link https://vuejs.org/api/reactivity-advanced.html#shallowref}
 */
export function shallowRef<T extends object>(
  value: T
): T extends Ref ? T : ShallowRef<T>
export function shallowRef<T>(value: T): ShallowRef<T>
export function shallowRef<T = any>(): ShallowRef<T | undefined>
export function shallowRef(value?: unknown) {
  return createRef(value, true)
}

function createRef(rawValue: unknown, shallow: boolean) {
  if (isRef(rawValue)) {
    return rawValue
  }
  return new RefImpl(rawValue, shallow)
}

class RefImpl<T> {
  // value私有值，对象会转换为Reactive
  private _value: T
  // 原始值，非响应
  private _rawValue: T

  // 记录响应式副作用对象（ReactiveEffect）的一个Set集合
  public dep?: Dep = undefined
  // 浅层响应标识
  public readonly __v_isRef = true

  constructor(value: T, public readonly __v_isShallow: boolean) {
    this._rawValue = __v_isShallow ? value : toRaw(value)
    this._value = __v_isShallow ? value : toReactive(value)
  }

  get value() {
    // 收集副作用
    trackRefValue(this)
    return this._value
  }

  set value(newVal) {
    // TODO: ? 指令使用的值 ？
    const useDirectValue =
      this.__v_isShallow || isShallow(newVal) || isReadonly(newVal)
    newVal = useDirectValue ? newVal : toRaw(newVal)
    if (hasChanged(newVal, this._rawValue)) {
      this._rawValue = newVal
      this._value = useDirectValue ? newVal : toReactive(newVal)
      // 触发副作用
      triggerRefValue(this, newVal)
    }
  }
}

/**
 * Force trigger effects that depends on a shallow ref. This is typically used
 * after making deep mutations to the inner value of a shallow ref.
 *
 * @example
 * ```js
 * const shallow = shallowRef({
 *   greet: 'Hello, world'
 * })
 *
 * // Logs "Hello, world" once for the first run-through
 * watchEffect(() => {
 *   console.log(shallow.value.greet)
 * })
 *
 * // This won't trigger the effect because the ref is shallow
 * shallow.value.greet = 'Hello, universe'
 *
 * // Logs "Hello, universe"
 * triggerRef(shallow)
 * ```
 *
 * @param ref - The ref whose tied effects shall be executed.
 * @see {@link https://vuejs.org/api/reactivity-advanced.html#triggerref}
 */
export function triggerRef(ref: Ref) {
  triggerRefValue(ref, __DEV__ ? ref.value : void 0)
}

export type MaybeRef<T = any> = T | Ref<T>
export type MaybeRefOrGetter<T = any> = MaybeRef<T> | (() => T)

/**
 * Returns the inner value if the argument is a ref, otherwise return the
 * argument itself. This is a sugar function for
 * `val = isRef(val) ? val.value : val`.
 *
 * @example
 * ```js
 * function useFoo(x: number | Ref<number>) {
 *   const unwrapped = unref(x)
 *   // unwrapped is guaranteed to be number now
 * }
 * ```
 *
 * @param ref - Ref or plain value to be converted into the plain value.
 * @see {@link https://vuejs.org/api/reactivity-utilities.html#unref}
 */
export function unref<T>(ref: MaybeRef<T>): T {
  return isRef(ref) ? ref.value : ref
}

/**
 * Normalizes values / refs / getters to values.
 * This is similar to {@link unref()}, except that it also normalizes getters.
 * If the argument is a getter, it will be invoked and its return value will
 * be returned.
 *
 * @example
 * ```js
 * toValue(1) // 1
 * toValue(ref(1)) // 1
 * toValue(() => 1) // 1
 * ```
 *
 * @param source - A getter, an existing ref, or a non-function value.
 * @see {@link https://vuejs.org/api/reactivity-utilities.html#tovalue}
 */
export function toValue<T>(source: MaybeRefOrGetter<T>): T {
  return isFunction(source) ? source() : unref(source)
}

const shallowUnwrapHandlers: ProxyHandler<any> = {
  get: (target, key, receiver) => unref(Reflect.get(target, key, receiver)),
  set: (target, key, value, receiver) => {
    const oldValue = target[key]
    if (isRef(oldValue) && !isRef(value)) {
      oldValue.value = value
      return true
    } else {
      return Reflect.set(target, key, value, receiver)
    }
  }
}

/**
 * Returns a reactive proxy for the given object.
 *
 * If the object already is reactive, it's returned as-is. If not, a new
 * reactive proxy is created. Direct child properties that are refs are properly
 * handled, as well.
 *
 * @param objectWithRefs - Either an already-reactive object or a simple object
 * that contains refs.
 */
export function proxyRefs<T extends object>(
  objectWithRefs: T
): ShallowUnwrapRef<T> {
  return isReactive(objectWithRefs)
    ? objectWithRefs
    : new Proxy(objectWithRefs, shallowUnwrapHandlers)
}

export type CustomRefFactory<T> = (
  track: () => void,
  trigger: () => void
) => {
  get: () => T
  set: (value: T) => void
}

// 自定义响应式数据
class CustomRefImpl<T> {
  public dep?: Dep = undefined

  private readonly _get: ReturnType<CustomRefFactory<T>>['get']
  private readonly _set: ReturnType<CustomRefFactory<T>>['set']

  public readonly __v_isRef = true

  constructor(factory: CustomRefFactory<T>) {
    // 参数为track ，trigger
    const { get, set } = factory(
      () => trackRefValue(this),
      () => triggerRefValue(this)
    )
    this._get = get
    this._set = set
  }

  get value() {
    return this._get()
  }

  set value(newVal) {
    this._set(newVal)
  }
}

/**
 * Creates a customized ref with explicit control over its dependency tracking
 * and updates triggering.
 *
 * @param factory - The function that receives the `track` and `trigger` callbacks.
 * @see {@link https://vuejs.org/api/reactivity-advanced.html#customref}
 */
export function customRef<T>(factory: CustomRefFactory<T>): Ref<T> {
  return new CustomRefImpl(factory) as any
}

export type ToRefs<T = any> = {
  [K in keyof T]: ToRef<T[K]>
}

/**
 * Converts a reactive object to a plain object where each property of the
 * resulting object is a ref pointing to the corresponding property of the
 * original object. Each individual ref is created using {@link toRef()}.
 *
 * @param object - Reactive object to be made into an object of linked refs.
 * @see {@link https://vuejs.org/api/reactivity-utilities.html#torefs}
 */
export function toRefs<T extends object>(object: T): ToRefs<T> {
  if (__DEV__ && !isProxy(object)) {
    console.warn(`toRefs() expects a reactive object but received a plain one.`)
  }
  const ret: any = isArray(object) ? new Array(object.length) : {}
  for (const key in object) {
    ret[key] = propertyToRef(object, key)
  }
  return ret
}

class ObjectRefImpl<T extends object, K extends keyof T> {
  public readonly __v_isRef = true

  constructor(
    private readonly _object: T,
    private readonly _key: K,
    private readonly _defaultValue?: T[K]
  ) {}

  get value() {
    const val = this._object[this._key]
    return val === undefined ? (this._defaultValue as T[K]) : val
  }

  set value(newVal) {
    this._object[this._key] = newVal
  }
  // 副作用来自于_object(Reactive)对应_key的辅作用对象
  // 所以如果_object为普通对象则无副作用
  get dep(): Dep | undefined {
    return getDepFromReactive(toRaw(this._object), this._key)
  }
}

class GetterRefImpl<T> {
  public readonly __v_isRef = true
  public readonly __v_isReadonly = true
  constructor(private readonly _getter: () => T) {}
  get value() {
    return this._getter()
  }
}

export type ToRef<T> = IfAny<T, Ref<T>, [T] extends [Ref] ? T : Ref<T>>

/**
 * Used to normalize values / refs / getters into refs.
 *
 * @example
 * ```js
 * // returns existing refs as-is
 * toRef(existingRef)
 *
 * // creates a ref that calls the getter on .value access
 * toRef(() => props.foo)
 *
 * // creates normal refs from non-function values
 * // equivalent to ref(1)
 * toRef(1)
 * ```
 *
 * Can also be used to create a ref for a property on a source reactive object.
 * The created ref is synced with its source property: mutating the source
 * property will update the ref, and vice-versa.
 *
 * @example
 * ```js
 * const state = reactive({
 *   foo: 1,
 *   bar: 2
 * })
 *
 * const fooRef = toRef(state, 'foo')
 *
 * // mutating the ref updates the original
 * fooRef.value++
 * console.log(state.foo) // 2
 *
 * // mutating the original also updates the ref
 * state.foo++
 * console.log(fooRef.value) // 3
 * ```
 *
 * @param source - A getter, an existing ref, a non-function value, or a
 *                 reactive object to create a property ref from.
 * @param [key] - (optional) Name of the property in the reactive object.
 * @see {@link https://vuejs.org/api/reactivity-utilities.html#toref}
 */
export function toRef<T>(
  value: T
): T extends () => infer R
  ? Readonly<Ref<R>>
  : T extends Ref
  ? T
  : Ref<UnwrapRef<T>>
export function toRef<T extends object, K extends keyof T>(
  object: T,
  key: K
): ToRef<T[K]>
export function toRef<T extends object, K extends keyof T>(
  object: T,
  key: K,
  defaultValue: T[K]
): ToRef<Exclude<T[K], undefined>>
export function toRef(
  source: Record<string, any> | MaybeRef,
  key?: string,
  defaultValue?: unknown
): Ref {
  if (isRef(source)) {
    return source
  } else if (isFunction(source)) {
    return new GetterRefImpl(source) as any
  } else if (isObject(source) && arguments.length > 1) {
    return propertyToRef(source, key!, defaultValue)
  } else {
    return ref(source)
  }
}

<<<<<<< HEAD
// 对象属性值转ref
function propertyToRef(source: object, key: string, defaultValue?: unknown) {
  const val = (source as any)[key]
=======
function propertyToRef(
  source: Record<string, any>,
  key: string,
  defaultValue?: unknown
) {
  const val = source[key]
>>>>>>> 020851e5
  return isRef(val)
    ? val
    : (new ObjectRefImpl(source, key, defaultValue) as any)
}

// corner case when use narrows type
// Ex. type RelativePath = string & { __brand: unknown }
// RelativePath extends object -> true
type BaseTypes = string | number | boolean

/**
 * This is a special exported interface for other packages to declare
 * additional types that should bail out for ref unwrapping. For example
 * \@vue/runtime-dom can declare it like so in its d.ts:
 *
 * ``` ts
 * declare module '@vue/reactivity' {
 *   export interface RefUnwrapBailTypes {
 *     runtimeDOMBailTypes: Node | Window
 *   }
 * }
 * ```
 */
export interface RefUnwrapBailTypes {}

export type ShallowUnwrapRef<T> = {
  [K in keyof T]: T[K] extends Ref<infer V>
    ? V // if `V` is `unknown` that means it does not extend `Ref` and is undefined
    : T[K] extends Ref<infer V> | undefined
    ? unknown extends V
      ? undefined
      : V | undefined
    : T[K]
}

export type UnwrapRef<T> = T extends ShallowRef<infer V>
  ? V
  : T extends Ref<infer V>
  ? UnwrapRefSimple<V>
  : UnwrapRefSimple<T>

export type UnwrapRefSimple<T> = T extends
  | Function
  | CollectionTypes
  | BaseTypes
  | Ref
  | RefUnwrapBailTypes[keyof RefUnwrapBailTypes]
  | { [RawSymbol]?: true }
  ? T
  : T extends ReadonlyArray<any>
  ? { [K in keyof T]: UnwrapRefSimple<T[K]> }
  : T extends object & { [ShallowReactiveMarker]?: never }
  ? {
      [P in keyof T]: P extends symbol ? T[P] : UnwrapRef<T[P]>
    }
  : T<|MERGE_RESOLUTION|>--- conflicted
+++ resolved
@@ -455,18 +455,13 @@
   }
 }
 
-<<<<<<< HEAD
 // 对象属性值转ref
-function propertyToRef(source: object, key: string, defaultValue?: unknown) {
-  const val = (source as any)[key]
-=======
 function propertyToRef(
   source: Record<string, any>,
   key: string,
   defaultValue?: unknown
 ) {
   const val = source[key]
->>>>>>> 020851e5
   return isRef(val)
     ? val
     : (new ObjectRefImpl(source, key, defaultValue) as any)
